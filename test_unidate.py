"""
    Unit tests to verify correct functionality of unidate.py
    ========================================================

    Requires pytest and python3.6+

    To run from command line (bash shown. Windows left as an exersise for the reader):
    ```
        $ pytest -x -vv
    ```
"""
import random
import unidate as ud
from copy import deepcopy
from datetime import datetime
from pytest import fixture, raises
from typing import NamedTuple
<<<<<<< HEAD
from unidate import InvalidUnifiedDateValue, Variant
=======
from unidate import InvalidUnifiedDateValue
>>>>>>> 9d8d7ab5

YEAR_OFFSET = 5600  # Unified Calendar sets "Year zero" at the invention of writing, this many years "AD"


@fixture
def fixed_date():
    "Set up instance with know fixed date 2019-12-30"
    return ud.UnifiedDate("2019-12-30")


@fixture
def today():
    "Today's system date"
    return datetime.strftime(datetime.now(), "%Y-%m-%d")


@fixture
def gregorian_years():
    "five Gregorian years, including a known leap year"
    return set(tuple(random.sample(range(1901, 2200), k=5)) + (2020,))  # yes, there's a chance we end up with one less


@fixture
def instance():
    return ud.UnifiedDate()


def is_leap(year):
    "Aux function to calculate if Gregorian year is a leap year"
    return year if (year % 4 == 0 and (year % 100 or (year % 100 == year % 400 == 0))) else None


class TestInstance_OK:
    "Everything does what it says on the tin"

    def test_Class_is_callable(self):
        "Class is callable directly"
        assert ud.UnifiedDate()

    def test_instance_is_populated(self):
        "An instance has all the date fields we expect, and those fields have values."
        u = ud.UnifiedDate()
        date_fields = (u.unified_date, u.swt_date, u.austral_date)

        assert isinstance(u, ud.UnifiedDate)
        assert isinstance(u.__str__(), str)

        # all date properties must have a value
        for ppty in date_fields:
            assert ppty

        # all date properties must be present
        assert all(ppty._fields == ("weekday", "day", "month", "year") for ppty in date_fields)

        # all date properties must be named tuples
        assert all(
            (ppty._fields and isinstance(getattr(ppty, field), NamedTuple) for field in ppty._fields)
            for ppty in date_fields
        )  # all properties of UnifiedDate are named tuples

    def test_known_date_has_correct_values(self, fixed_date):
        "An instance started with a known date has correct values in all properties."
        u = fixed_date

        assert u.gregorian_date == "2019-12-30"
        assert u.unified_date == ((1, 6, 360), ("Sixthday", 18), ("Quarter four-E", (4, 5)), 7619)
        assert u.swt_date.month.name == "Winter chill"
        assert u.austral_date.month.name == "Summer break"
        assert u.unified_date.weekday == u.swt_date.weekday == u.austral_date.weekday
        assert u.unified_date.month.numeric == u.swt_date.month.numeric == u.austral_date.month.numeric
        assert u.unified_date.year == u.swt_date.year == u.austral_date.year

    def test_str_and_repr_have_correct_values(self, fixed_date):
        u = fixed_date
        _str = u.__str__()

        assert u.__repr__() == _str
        assert "2019-12-30" in _str
        assert "7619-45-18" in _str
        assert "Winter chill" in _str
        assert "Summer break" in _str

    def test_same_Nth_day_always_repeats(self, gregorian_years):
        "The same day number in any year (e.g. the 154th day) always falls on the same Unified date."
        u = ud.UnifiedDate()
        days_of_year = range(1, 366)
        _number_of_years = len(gregorian_years)

        for day in days_of_year:
            unidate_years = []
            _yer_set = set()
            _mon_set = set()
            _wdy_set = set()
            _day_set = set()

            for year in gregorian_years:
                # get unified dates for the same Nth day of the year in different years
                _date = datetime.strptime("{} {}".format(year, day), "%Y %j")  # Nth day to Gregorian date
                unidate_years.append(u.unify(_date.strftime("%Y-%m-%d")))  # Unify date and append it

            for this_date in unidate_years:
                # Collect unified date properties for every unidate/year.
                _yer_set.add(getattr(this_date, "year"))
                _mon_set.add(getattr(this_date, "month"))
                _wdy_set.add(getattr(this_date, "weekday"))
                _day_set.add(getattr(this_date, "day"))

            assert len(_yer_set) == _number_of_years  # all years are different
            assert len(_mon_set) == 1  # but we always get the same month tuple for same Nth day of the year any year
            assert len(_wdy_set) == 1  # and always same weekday tuple and day number
            assert len(_day_set) == 1  # and always same day tuple

    def test_leap_years(self):
        "Leap years are handled correctly."
        u = ud.UnifiedDate()

        LEAP = ()
        while len(LEAP) <= 10:
            # get 10 random leap years in the '0001 AD' - '4399 BC'  supported range
            gregorian_year = is_leap(random.randint(1, 4399))
            if gregorian_year:
                LEAP += (gregorian_year,)
        else:
            for gregorian_year in LEAP:
                unified_year = gregorian_year + YEAR_OFFSET

                u.unify("{:04d}-02-29".format(gregorian_year))  # Gregorian leap day
                # these values are always the same regardless of gregorian_year. Default format is _Unified Long_
                assert u.unified_date.weekday == (1, 5, 59)
                assert u.unified_date.day == ("Fifthday", 5)
                assert u.unified_date.month.name == "Quarter one-D"
                assert u.unified_date.month.numeric.quarter == 1
                assert u.unified_date.month.numeric.month == 4
                assert u.unified_date.year == unified_year  # only the gregorian_year changes

                # Other formats
                _unified_short = u.format_date("Unified", "Short")
                assert _unified_short == "D5 5, Q1D {:04d}".format(unified_year)
                assert u.format_date("Unified", "Long") == "Fifthday 05, Quarter one-D {}".format(unified_year)
                assert u.format_date("Unified", "ISO") == "{:04d}-14-05".format(unified_year)
                assert u.format_date("SWT", "Long") == "Fifthday 05, Spring low {}".format(unified_year)
                assert u.format_date("SWT", "Short") == _unified_short
                assert u.format_date("Austral", "Long") == "Fifthday 05, Autumn start {}".format(unified_year)
                assert u.format_date("Austral", "Short") == _unified_short

                # The last day of a Unified year is always the festive date "Year End", and always corresponds to the
                # 30th of December, because in the Unified calendar Leap day is inserted in at the end, not in February.
                u.unify("{:04d}-12-30".format(gregorian_year))
                assert u.unified_date.weekday == (0, 4, 365)
                assert u.unified_date.day == ("YE", 0)
                assert u.unified_date.month.name == "Year end"
                assert u.unified_date.month.numeric.quarter == 5  # Yes, quarter 5. Not everything makes sense in life!
                assert u.unified_date.month.numeric.month == 0  # At least festive dates aren't "months" ;)
                assert u.unified_date.year == unified_year

                # Unified leap year is always the last day of the year, and it always corresponds to 31st of Dec
                u.unify("{:04d}-12-31".format(gregorian_year))
                assert u.unified_date.weekday == (0, 5, 366)
                assert u.unified_date.day == ("LD", 0)
                assert u.unified_date.month.name == "Leap day"
                assert u.unified_date.month.numeric.quarter == 6  # Listen, we spoke about this...
                assert u.unified_date.month.numeric.month == 0
                assert u.unified_date.year == unified_year

    def test_reverse_year_works(self, fixed_date, instance, today):
        "function `reverse_year` returns correct Gregorian year from Unified year"
        # for known date
        assert fixed_date.gregorian_date == "2019-12-30"
        _uy = deepcopy(fixed_date.unified_date.year)
        _gy = fixed_date.reverse_year(_uy)
        assert _gy == 2019
        # for system date
        _this_year, *_ = today.split("-")
        _uy = deepcopy(instance.unified_date.year)
        _gy = instance.reverse_year(_uy)
        assert _gy == int(_this_year)

    def test_reverse_unidate_matches(self, gregorian_years):
        "function `reverse_unidate` returns correct Gregorian date"
        for year in gregorian_years:
            _to_uni = ud.UnifiedDate(f"{year}-01-01")
            _range = range(1, 367) if is_leap(year) else range(1, 366)

            for day in _range:
                _ = _to_uni.unify(datetime.strptime(f"{year}-{day:03}", "%Y-%j").strftime("%Y-%m-%d"))
                _original = deepcopy(_to_uni)
                _iso_uni = _to_uni.format_date(style="ISO")
                _greg_from_uni = _to_uni.reverse_unidate(_iso_uni)
                assert _greg_from_uni.strftime("%Y-%m-%d") == _original.gregorian_date


class TestInstance_Errors:
    "Houston..."

    def test_instance_raises_exception_with_invalid_date(self):
        with raises(ValueError):
            assert ud.UnifiedDate("not a date")

    def test_get_uniweek_raises_exception_with_invalid_days(self, instance):
        for bad_day in (0, 367, 543):
            with raises(InvalidUnifiedDateValue):
<<<<<<< HEAD
                assert instance.get_uniweek(day=bad_day)
=======
                assert instance.get_uniweek(days=bad_day)
>>>>>>> 9d8d7ab5

    def test_format_date_fails_with_unknown_variant(self, instance):
        with raises(ValueError) as err:
            assert instance.format_date(variant="Mistake")
<<<<<<< HEAD
        assert str(err.value) == f"Unknown variant: Mistake. Expected {Variant}"
=======
        assert str(err.value) == "Unknown variant: Mistake"
>>>>>>> 9d8d7ab5

    def test_format_date_fails_without_date(self, instance):
        "`format_date` should complain if there's no valid date in the corresponding field for the variant specified."
        # Clear any existing dates
        instance.unified_date = None
        instance.swt_date = None
        instance.austral_date = None
        # Test
        for variant in ("Unified", "SWT", "Austral"):
            with raises(InvalidUnifiedDateValue) as err:
                assert instance.format_date(variant)
            assert str(err.value) == "None"


class TestInstance_Defaults:
    "Default behaviours when certain values aren't provided"

    def test_instance_has_correct_default_values(self, instance, today):
        "An instance started with no parameters has correct default of 'Today' in all properties."
        assert instance.gregorian_date == today
        assert instance.unified_date.weekday == instance.swt_date.weekday == instance.austral_date.weekday
        assert (
            instance.unified_date.month.numeric
            == instance.swt_date.month.numeric
            == instance.austral_date.month.numeric
        )
        assert instance.unified_date.year == instance.swt_date.year == instance.austral_date.year

    def test_today_method(self, today):
        "An instance started from `today` has correct values in all properties."
        u = ud.UnifiedDate.today()

        assert u.gregorian_date == today
        assert u.unified_date.weekday == u.swt_date.weekday == u.austral_date.weekday
        assert u.unified_date.month.numeric == u.swt_date.month.numeric == u.austral_date.month.numeric
        assert u.unified_date.year == u.swt_date.year == u.austral_date.year
<|MERGE_RESOLUTION|>--- conflicted
+++ resolved
@@ -1,273 +1,262 @@
-"""
-    Unit tests to verify correct functionality of unidate.py
-    ========================================================
-
-    Requires pytest and python3.6+
-
-    To run from command line (bash shown. Windows left as an exersise for the reader):
-    ```
-        $ pytest -x -vv
-    ```
-"""
-import random
-import unidate as ud
-from copy import deepcopy
-from datetime import datetime
-from pytest import fixture, raises
-from typing import NamedTuple
-<<<<<<< HEAD
-from unidate import InvalidUnifiedDateValue, Variant
-=======
-from unidate import InvalidUnifiedDateValue
->>>>>>> 9d8d7ab5
-
-YEAR_OFFSET = 5600  # Unified Calendar sets "Year zero" at the invention of writing, this many years "AD"
-
-
-@fixture
-def fixed_date():
-    "Set up instance with know fixed date 2019-12-30"
-    return ud.UnifiedDate("2019-12-30")
-
-
-@fixture
-def today():
-    "Today's system date"
-    return datetime.strftime(datetime.now(), "%Y-%m-%d")
-
-
-@fixture
-def gregorian_years():
-    "five Gregorian years, including a known leap year"
-    return set(tuple(random.sample(range(1901, 2200), k=5)) + (2020,))  # yes, there's a chance we end up with one less
-
-
-@fixture
-def instance():
-    return ud.UnifiedDate()
-
-
-def is_leap(year):
-    "Aux function to calculate if Gregorian year is a leap year"
-    return year if (year % 4 == 0 and (year % 100 or (year % 100 == year % 400 == 0))) else None
-
-
-class TestInstance_OK:
-    "Everything does what it says on the tin"
-
-    def test_Class_is_callable(self):
-        "Class is callable directly"
-        assert ud.UnifiedDate()
-
-    def test_instance_is_populated(self):
-        "An instance has all the date fields we expect, and those fields have values."
-        u = ud.UnifiedDate()
-        date_fields = (u.unified_date, u.swt_date, u.austral_date)
-
-        assert isinstance(u, ud.UnifiedDate)
-        assert isinstance(u.__str__(), str)
-
-        # all date properties must have a value
-        for ppty in date_fields:
-            assert ppty
-
-        # all date properties must be present
-        assert all(ppty._fields == ("weekday", "day", "month", "year") for ppty in date_fields)
-
-        # all date properties must be named tuples
-        assert all(
-            (ppty._fields and isinstance(getattr(ppty, field), NamedTuple) for field in ppty._fields)
-            for ppty in date_fields
-        )  # all properties of UnifiedDate are named tuples
-
-    def test_known_date_has_correct_values(self, fixed_date):
-        "An instance started with a known date has correct values in all properties."
-        u = fixed_date
-
-        assert u.gregorian_date == "2019-12-30"
-        assert u.unified_date == ((1, 6, 360), ("Sixthday", 18), ("Quarter four-E", (4, 5)), 7619)
-        assert u.swt_date.month.name == "Winter chill"
-        assert u.austral_date.month.name == "Summer break"
-        assert u.unified_date.weekday == u.swt_date.weekday == u.austral_date.weekday
-        assert u.unified_date.month.numeric == u.swt_date.month.numeric == u.austral_date.month.numeric
-        assert u.unified_date.year == u.swt_date.year == u.austral_date.year
-
-    def test_str_and_repr_have_correct_values(self, fixed_date):
-        u = fixed_date
-        _str = u.__str__()
-
-        assert u.__repr__() == _str
-        assert "2019-12-30" in _str
-        assert "7619-45-18" in _str
-        assert "Winter chill" in _str
-        assert "Summer break" in _str
-
-    def test_same_Nth_day_always_repeats(self, gregorian_years):
-        "The same day number in any year (e.g. the 154th day) always falls on the same Unified date."
-        u = ud.UnifiedDate()
-        days_of_year = range(1, 366)
-        _number_of_years = len(gregorian_years)
-
-        for day in days_of_year:
-            unidate_years = []
-            _yer_set = set()
-            _mon_set = set()
-            _wdy_set = set()
-            _day_set = set()
-
-            for year in gregorian_years:
-                # get unified dates for the same Nth day of the year in different years
-                _date = datetime.strptime("{} {}".format(year, day), "%Y %j")  # Nth day to Gregorian date
-                unidate_years.append(u.unify(_date.strftime("%Y-%m-%d")))  # Unify date and append it
-
-            for this_date in unidate_years:
-                # Collect unified date properties for every unidate/year.
-                _yer_set.add(getattr(this_date, "year"))
-                _mon_set.add(getattr(this_date, "month"))
-                _wdy_set.add(getattr(this_date, "weekday"))
-                _day_set.add(getattr(this_date, "day"))
-
-            assert len(_yer_set) == _number_of_years  # all years are different
-            assert len(_mon_set) == 1  # but we always get the same month tuple for same Nth day of the year any year
-            assert len(_wdy_set) == 1  # and always same weekday tuple and day number
-            assert len(_day_set) == 1  # and always same day tuple
-
-    def test_leap_years(self):
-        "Leap years are handled correctly."
-        u = ud.UnifiedDate()
-
-        LEAP = ()
-        while len(LEAP) <= 10:
-            # get 10 random leap years in the '0001 AD' - '4399 BC'  supported range
-            gregorian_year = is_leap(random.randint(1, 4399))
-            if gregorian_year:
-                LEAP += (gregorian_year,)
-        else:
-            for gregorian_year in LEAP:
-                unified_year = gregorian_year + YEAR_OFFSET
-
-                u.unify("{:04d}-02-29".format(gregorian_year))  # Gregorian leap day
-                # these values are always the same regardless of gregorian_year. Default format is _Unified Long_
-                assert u.unified_date.weekday == (1, 5, 59)
-                assert u.unified_date.day == ("Fifthday", 5)
-                assert u.unified_date.month.name == "Quarter one-D"
-                assert u.unified_date.month.numeric.quarter == 1
-                assert u.unified_date.month.numeric.month == 4
-                assert u.unified_date.year == unified_year  # only the gregorian_year changes
-
-                # Other formats
-                _unified_short = u.format_date("Unified", "Short")
-                assert _unified_short == "D5 5, Q1D {:04d}".format(unified_year)
-                assert u.format_date("Unified", "Long") == "Fifthday 05, Quarter one-D {}".format(unified_year)
-                assert u.format_date("Unified", "ISO") == "{:04d}-14-05".format(unified_year)
-                assert u.format_date("SWT", "Long") == "Fifthday 05, Spring low {}".format(unified_year)
-                assert u.format_date("SWT", "Short") == _unified_short
-                assert u.format_date("Austral", "Long") == "Fifthday 05, Autumn start {}".format(unified_year)
-                assert u.format_date("Austral", "Short") == _unified_short
-
-                # The last day of a Unified year is always the festive date "Year End", and always corresponds to the
-                # 30th of December, because in the Unified calendar Leap day is inserted in at the end, not in February.
-                u.unify("{:04d}-12-30".format(gregorian_year))
-                assert u.unified_date.weekday == (0, 4, 365)
-                assert u.unified_date.day == ("YE", 0)
-                assert u.unified_date.month.name == "Year end"
-                assert u.unified_date.month.numeric.quarter == 5  # Yes, quarter 5. Not everything makes sense in life!
-                assert u.unified_date.month.numeric.month == 0  # At least festive dates aren't "months" ;)
-                assert u.unified_date.year == unified_year
-
-                # Unified leap year is always the last day of the year, and it always corresponds to 31st of Dec
-                u.unify("{:04d}-12-31".format(gregorian_year))
-                assert u.unified_date.weekday == (0, 5, 366)
-                assert u.unified_date.day == ("LD", 0)
-                assert u.unified_date.month.name == "Leap day"
-                assert u.unified_date.month.numeric.quarter == 6  # Listen, we spoke about this...
-                assert u.unified_date.month.numeric.month == 0
-                assert u.unified_date.year == unified_year
-
-    def test_reverse_year_works(self, fixed_date, instance, today):
-        "function `reverse_year` returns correct Gregorian year from Unified year"
-        # for known date
-        assert fixed_date.gregorian_date == "2019-12-30"
-        _uy = deepcopy(fixed_date.unified_date.year)
-        _gy = fixed_date.reverse_year(_uy)
-        assert _gy == 2019
-        # for system date
-        _this_year, *_ = today.split("-")
-        _uy = deepcopy(instance.unified_date.year)
-        _gy = instance.reverse_year(_uy)
-        assert _gy == int(_this_year)
-
-    def test_reverse_unidate_matches(self, gregorian_years):
-        "function `reverse_unidate` returns correct Gregorian date"
-        for year in gregorian_years:
-            _to_uni = ud.UnifiedDate(f"{year}-01-01")
-            _range = range(1, 367) if is_leap(year) else range(1, 366)
-
-            for day in _range:
-                _ = _to_uni.unify(datetime.strptime(f"{year}-{day:03}", "%Y-%j").strftime("%Y-%m-%d"))
-                _original = deepcopy(_to_uni)
-                _iso_uni = _to_uni.format_date(style="ISO")
-                _greg_from_uni = _to_uni.reverse_unidate(_iso_uni)
-                assert _greg_from_uni.strftime("%Y-%m-%d") == _original.gregorian_date
-
-
-class TestInstance_Errors:
-    "Houston..."
-
-    def test_instance_raises_exception_with_invalid_date(self):
-        with raises(ValueError):
-            assert ud.UnifiedDate("not a date")
-
-    def test_get_uniweek_raises_exception_with_invalid_days(self, instance):
-        for bad_day in (0, 367, 543):
-            with raises(InvalidUnifiedDateValue):
-<<<<<<< HEAD
-                assert instance.get_uniweek(day=bad_day)
-=======
-                assert instance.get_uniweek(days=bad_day)
->>>>>>> 9d8d7ab5
-
-    def test_format_date_fails_with_unknown_variant(self, instance):
-        with raises(ValueError) as err:
-            assert instance.format_date(variant="Mistake")
-<<<<<<< HEAD
-        assert str(err.value) == f"Unknown variant: Mistake. Expected {Variant}"
-=======
-        assert str(err.value) == "Unknown variant: Mistake"
->>>>>>> 9d8d7ab5
-
-    def test_format_date_fails_without_date(self, instance):
-        "`format_date` should complain if there's no valid date in the corresponding field for the variant specified."
-        # Clear any existing dates
-        instance.unified_date = None
-        instance.swt_date = None
-        instance.austral_date = None
-        # Test
-        for variant in ("Unified", "SWT", "Austral"):
-            with raises(InvalidUnifiedDateValue) as err:
-                assert instance.format_date(variant)
-            assert str(err.value) == "None"
-
-
-class TestInstance_Defaults:
-    "Default behaviours when certain values aren't provided"
-
-    def test_instance_has_correct_default_values(self, instance, today):
-        "An instance started with no parameters has correct default of 'Today' in all properties."
-        assert instance.gregorian_date == today
-        assert instance.unified_date.weekday == instance.swt_date.weekday == instance.austral_date.weekday
-        assert (
-            instance.unified_date.month.numeric
-            == instance.swt_date.month.numeric
-            == instance.austral_date.month.numeric
-        )
-        assert instance.unified_date.year == instance.swt_date.year == instance.austral_date.year
-
-    def test_today_method(self, today):
-        "An instance started from `today` has correct values in all properties."
-        u = ud.UnifiedDate.today()
-
-        assert u.gregorian_date == today
-        assert u.unified_date.weekday == u.swt_date.weekday == u.austral_date.weekday
-        assert u.unified_date.month.numeric == u.swt_date.month.numeric == u.austral_date.month.numeric
-        assert u.unified_date.year == u.swt_date.year == u.austral_date.year
+"""
+    Unit tests to verify correct functionality of unidate.py
+    ========================================================
+
+    Requires pytest and python3.6+
+
+    To run from command line (bash shown. Windows left as an exersise for the reader):
+    ```
+        $ pytest -x -vv
+    ```
+"""
+import random
+import unidate as ud
+from copy import deepcopy
+from datetime import datetime
+from pytest import fixture, raises
+from typing import NamedTuple
+from unidate import InvalidUnifiedDateValue, Variant
+
+
+YEAR_OFFSET = 5600  # Unified Calendar sets "Year zero" at the invention of writing, this many years "AD"
+
+
+@fixture
+def fixed_date():
+    "Set up instance with know fixed date 2019-12-30"
+    return ud.UnifiedDate("2019-12-30")
+
+
+@fixture
+def today():
+    "Today's system date"
+    return datetime.strftime(datetime.now(), "%Y-%m-%d")
+
+
+@fixture
+def gregorian_years():
+    "five Gregorian years, including a known leap year"
+    return set(tuple(random.sample(range(1901, 2200), k=5)) + (2020,))  # yes, there's a chance we end up with one less
+
+
+@fixture
+def instance():
+    return ud.UnifiedDate()
+
+
+def is_leap(year):
+    "Aux function to calculate if Gregorian year is a leap year"
+    return year if (year % 4 == 0 and (year % 100 or (year % 100 == year % 400 == 0))) else None
+
+
+class TestInstance_OK:
+    "Everything does what it says on the tin"
+
+    def test_Class_is_callable(self):
+        "Class is callable directly"
+        assert ud.UnifiedDate()
+
+    def test_instance_is_populated(self):
+        "An instance has all the date fields we expect, and those fields have values."
+        u = ud.UnifiedDate()
+        date_fields = (u.unified_date, u.swt_date, u.austral_date)
+
+        assert isinstance(u, ud.UnifiedDate)
+        assert isinstance(u.__str__(), str)
+
+        # all date properties must have a value
+        for ppty in date_fields:
+            assert ppty
+
+        # all date properties must be present
+        assert all(ppty._fields == ("weekday", "day", "month", "year") for ppty in date_fields)
+
+        # all date properties must be named tuples
+        assert all(
+            (ppty._fields and isinstance(getattr(ppty, field), NamedTuple) for field in ppty._fields)
+            for ppty in date_fields
+        )  # all properties of UnifiedDate are named tuples
+
+    def test_known_date_has_correct_values(self, fixed_date):
+        "An instance started with a known date has correct values in all properties."
+        u = fixed_date
+
+        assert u.gregorian_date == "2019-12-30"
+        assert u.unified_date == ((1, 6, 360), ("Sixthday", 18), ("Quarter four-E", (4, 5)), 7619)
+        assert u.swt_date.month.name == "Winter chill"
+        assert u.austral_date.month.name == "Summer break"
+        assert u.unified_date.weekday == u.swt_date.weekday == u.austral_date.weekday
+        assert u.unified_date.month.numeric == u.swt_date.month.numeric == u.austral_date.month.numeric
+        assert u.unified_date.year == u.swt_date.year == u.austral_date.year
+
+    def test_str_and_repr_have_correct_values(self, fixed_date):
+        u = fixed_date
+        _str = u.__str__()
+
+        assert u.__repr__() == _str
+        assert "2019-12-30" in _str
+        assert "7619-45-18" in _str
+        assert "Winter chill" in _str
+        assert "Summer break" in _str
+
+    def test_same_Nth_day_always_repeats(self, gregorian_years):
+        "The same day number in any year (e.g. the 154th day) always falls on the same Unified date."
+        u = ud.UnifiedDate()
+        days_of_year = range(1, 366)
+        _number_of_years = len(gregorian_years)
+
+        for day in days_of_year:
+            unidate_years = []
+            _yer_set = set()
+            _mon_set = set()
+            _wdy_set = set()
+            _day_set = set()
+
+            for year in gregorian_years:
+                # get unified dates for the same Nth day of the year in different years
+                _date = datetime.strptime("{} {}".format(year, day), "%Y %j")  # Nth day to Gregorian date
+                unidate_years.append(u.unify(_date.strftime("%Y-%m-%d")))  # Unify date and append it
+
+            for this_date in unidate_years:
+                # Collect unified date properties for every unidate/year.
+                _yer_set.add(getattr(this_date, "year"))
+                _mon_set.add(getattr(this_date, "month"))
+                _wdy_set.add(getattr(this_date, "weekday"))
+                _day_set.add(getattr(this_date, "day"))
+
+            assert len(_yer_set) == _number_of_years  # all years are different
+            assert len(_mon_set) == 1  # but we always get the same month tuple for same Nth day of the year any year
+            assert len(_wdy_set) == 1  # and always same weekday tuple and day number
+            assert len(_day_set) == 1  # and always same day tuple
+
+    def test_leap_years(self):
+        "Leap years are handled correctly."
+        u = ud.UnifiedDate()
+
+        LEAP = ()
+        while len(LEAP) <= 10:
+            # get 10 random leap years in the '0001 AD' - '4399 BC'  supported range
+            gregorian_year = is_leap(random.randint(1, 4399))
+            if gregorian_year:
+                LEAP += (gregorian_year,)
+        else:
+            for gregorian_year in LEAP:
+                unified_year = gregorian_year + YEAR_OFFSET
+
+                u.unify("{:04d}-02-29".format(gregorian_year))  # Gregorian leap day
+                # these values are always the same regardless of gregorian_year. Default format is _Unified Long_
+                assert u.unified_date.weekday == (1, 5, 59)
+                assert u.unified_date.day == ("Fifthday", 5)
+                assert u.unified_date.month.name == "Quarter one-D"
+                assert u.unified_date.month.numeric.quarter == 1
+                assert u.unified_date.month.numeric.month == 4
+                assert u.unified_date.year == unified_year  # only the gregorian_year changes
+
+                # Other formats
+                _unified_short = u.format_date("Unified", "Short")
+                assert _unified_short == "D5 5, Q1D {:04d}".format(unified_year)
+                assert u.format_date("Unified", "Long") == "Fifthday 05, Quarter one-D {}".format(unified_year)
+                assert u.format_date("Unified", "ISO") == "{:04d}-14-05".format(unified_year)
+                assert u.format_date("SWT", "Long") == "Fifthday 05, Spring low {}".format(unified_year)
+                assert u.format_date("SWT", "Short") == _unified_short
+                assert u.format_date("Austral", "Long") == "Fifthday 05, Autumn start {}".format(unified_year)
+                assert u.format_date("Austral", "Short") == _unified_short
+
+                # The last day of a Unified year is always the festive date "Year End", and always corresponds to the
+                # 30th of December, because in the Unified calendar Leap day is inserted in at the end, not in February.
+                u.unify("{:04d}-12-30".format(gregorian_year))
+                assert u.unified_date.weekday == (0, 4, 365)
+                assert u.unified_date.day == ("YE", 0)
+                assert u.unified_date.month.name == "Year end"
+                assert u.unified_date.month.numeric.quarter == 5  # Yes, quarter 5. Not everything makes sense in life!
+                assert u.unified_date.month.numeric.month == 0  # At least festive dates aren't "months" ;)
+                assert u.unified_date.year == unified_year
+
+                # Unified leap year is always the last day of the year, and it always corresponds to 31st of Dec
+                u.unify("{:04d}-12-31".format(gregorian_year))
+                assert u.unified_date.weekday == (0, 5, 366)
+                assert u.unified_date.day == ("LD", 0)
+                assert u.unified_date.month.name == "Leap day"
+                assert u.unified_date.month.numeric.quarter == 6  # Listen, we spoke about this...
+                assert u.unified_date.month.numeric.month == 0
+                assert u.unified_date.year == unified_year
+
+    def test_reverse_year_works(self, fixed_date, instance, today):
+        "function `reverse_year` returns correct Gregorian year from Unified year"
+        # for known date
+        assert fixed_date.gregorian_date == "2019-12-30"
+        _uy = deepcopy(fixed_date.unified_date.year)
+        _gy = fixed_date.reverse_year(_uy)
+        assert _gy == 2019
+        # for system date
+        _this_year, *_ = today.split("-")
+        _uy = deepcopy(instance.unified_date.year)
+        _gy = instance.reverse_year(_uy)
+        assert _gy == int(_this_year)
+
+    def test_reverse_unidate_matches(self, gregorian_years):
+        "function `reverse_unidate` returns correct Gregorian date"
+        for year in gregorian_years:
+            _to_uni = ud.UnifiedDate(f"{year}-01-01")
+            _range = range(1, 367) if is_leap(year) else range(1, 366)
+
+            for day in _range:
+                _ = _to_uni.unify(datetime.strptime(f"{year}-{day:03}", "%Y-%j").strftime("%Y-%m-%d"))
+                _original = deepcopy(_to_uni)
+                _iso_uni = _to_uni.format_date(style="ISO")
+                _greg_from_uni = _to_uni.reverse_unidate(_iso_uni)
+                assert _greg_from_uni.strftime("%Y-%m-%d") == _original.gregorian_date
+
+
+class TestInstance_Errors:
+    "Houston..."
+
+    def test_instance_raises_exception_with_invalid_date(self):
+        with raises(ValueError):
+            assert ud.UnifiedDate("not a date")
+
+    def test_get_uniweek_raises_exception_with_invalid_days(self, instance):
+        for bad_day in (0, 367, 543):
+            with raises(InvalidUnifiedDateValue):
+                assert instance.get_uniweek(day=bad_day)
+
+    def test_format_date_fails_with_unknown_variant(self, instance):
+        with raises(ValueError) as err:
+            assert instance.format_date(variant="Mistake")
+        assert str(err.value) == f"Unknown variant: Mistake. Expected {Variant}"
+
+    def test_format_date_fails_without_date(self, instance):
+        "`format_date` should complain if there's no valid date in the corresponding field for the variant specified."
+        # Clear any existing dates
+        instance.unified_date = None
+        instance.swt_date = None
+        instance.austral_date = None
+        # Test
+        for variant in ("Unified", "SWT", "Austral"):
+            with raises(InvalidUnifiedDateValue) as err:
+                assert instance.format_date(variant)
+            assert str(err.value) == "None"
+
+
+class TestInstance_Defaults:
+    "Default behaviours when certain values aren't provided"
+
+    def test_instance_has_correct_default_values(self, instance, today):
+        "An instance started with no parameters has correct default of 'Today' in all properties."
+        assert instance.gregorian_date == today
+        assert instance.unified_date.weekday == instance.swt_date.weekday == instance.austral_date.weekday
+        assert (
+            instance.unified_date.month.numeric
+            == instance.swt_date.month.numeric
+            == instance.austral_date.month.numeric
+        )
+        assert instance.unified_date.year == instance.swt_date.year == instance.austral_date.year
+
+    def test_today_method(self, today):
+        "An instance started from `today` has correct values in all properties."
+        u = ud.UnifiedDate.today()
+
+        assert u.gregorian_date == today
+        assert u.unified_date.weekday == u.swt_date.weekday == u.austral_date.weekday
+        assert u.unified_date.month.numeric == u.swt_date.month.numeric == u.austral_date.month.numeric
+        assert u.unified_date.year == u.swt_date.year == u.austral_date.year